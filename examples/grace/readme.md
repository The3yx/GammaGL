--- conflicted
+++ resolved
@@ -44,26 +44,10 @@
 In the paper(as well as authors' repo), the training set and testing set are split randomly with 1:9 ratio. In order to fairly compare it with other methods with the public split (20 training nodes each class), in this repo we also provide its results using the public split (with fine-tuned hyper-parameters). To run the examples, follow the following instructions.
 
 ```python
-<<<<<<< HEAD
-# Cora with random split in paper
-python grace_trainer.py --dataset cora --n_epoch 200 --lr 5e-4 --l2 1e-5 --hid_dim 256 --drop_edge_rate_1 0.2 --drop_edge_rate_2 0.2 --drop_feature_rate_1 0.2 --drop_feature_rate_2 0.2 --temp 1
-
-# Citeseer with random split in paper
-python grace_trainer.py --dataset citeseer --n_epoch 200 --lr 1e-3 --l2 1e-5 --hid_dim 256 --drop_edge_rate_1 0.2 --drop_edge_rate_2 0.0 --drop_feature_rate_1 0.3 --drop_feature_rate_2 0.2 --temp 0.9
-
-# Pubmed with random split in paper
-python grace_trainer.py --dataset pubmed --n_epoch 1500 --lr 1e-3 --l2 1e-5 --hid_dim 256 --drop_edge_rate_1 0.4 --drop_edge_rate_2 0.1 --drop_feature_rate_1 0.0 --drop_feature_rate_2 0.2 --temp 0.7
-=======
-
-# Cora with random split by GammaGL
+# Cora with random split
 python grace_trainer.py --dataset cora
-# Citeseer with random split by GammaGL
+# Citeseer with random split
 python grace_trainer.py --dataset citeseer
-
->>>>>>> ee649081
-
-# Cora by GammaGL
-python grace_trainer.py --dataset cora
 ```
 
 ## 	Performance
@@ -77,19 +61,9 @@
 
 |      Dataset      | Cora | Citeseer | Pubmed |
 | :---------------: | :--: | :------: | :----: |
-<<<<<<< HEAD
-|     GammaGL(tf)   | 82.9 |   69.1   |  OOM   |
-|     GammaGL(th)   | --.- |   --.-   |  OOM   |
-|     GammaGL(pd)   | --.- |   --.-   |  OOM   |
-|     GammaGL(ms)   | --.- |   --.-   |  OOM   |
-|        DGL        | 83.3 |   72.1   |  86.7  |
-|   Author's Code   | 83.1 |   71.0   |  86.3  |
-
-=======
 |   Author's Code   | 83.1 |   71.0   |  86.3  |
 |        DGL        | 83.3 |   72.1   |  86.7  |
 |     GammaGL(tf)   | 82.9 |   69.1   |  OOM   |
 |     GammaGL(th)   | --.- |   --.-   |  OOM   |
 |     GammaGL(pd)   | --.- |   --.-   |  OOM   |
-|     GammaGL(ms)   | --.- |   --.-   |  OOM   |
->>>>>>> ee649081
+|     GammaGL(ms)   | --.- |   --.-   |  OOM   |