--- conflicted
+++ resolved
@@ -71,12 +71,9 @@
     print("=== Final ===")
     net.load_weights(args.best_model_path + "Grace.npz")
     net.set_eval()
-<<<<<<< HEAD
-    embeds = net.get_embeding(orgin_graph.x, orgin_graph.edge_index, orgin_graph.edge_weight, graph.num_nodes)
 
-=======
     embeds = net.get_embeding(original_graph.x, original_graph.edge_index, original_graph.edge_weight, graph.num_nodes)
->>>>>>> f90a1432
+
     '''Evaluation Embeddings  '''
     label_classification(embeds, tlx.argmax(graph.y, 1), graph.train_mask, graph.test_mask, args.split)
 
