# Copyright (c) 2019 PaddlePaddle Authors. All Rights Reserved
#
# Licensed under the Apache License, Version 2.0 (the "License");
# you may not use this file except in compliance with the License.
# You may obtain a copy of the License at
#
#     http://www.apache.org/licenses/LICENSE-2.0
#
# Unless required by applicable law or agreed to in writing, software
# distributed under the License is distributed on an "AS IS" BASIS,
# WITHOUT WARRANTIES OR CONDITIONS OF ANY KIND, either express or implied.
# See the License for the specific language governing permissions and
# limitations under the License.

import tqdm
import pgl
import paddle
import paddle.nn as nn
from pgl.utils.logger import log
import numpy as np
import time
import argparse
from paddle.optimizer import Adam


class GCN(nn.Layer):
    """Implement of GCN
    """

    def __init__(self,
                 input_size,
                 num_class,
                 num_layers=1,
                 hidden_size=64,
                 dropout=0.5):
        super(GCN, self).__init__()
        self.num_class = num_class
        self.num_layers = num_layers
        self.hidden_size = hidden_size
        self.dropout = dropout
        self.gcns = nn.LayerList()
        for i in range(self.num_layers):
            if i == 0:
                self.gcns.append(
                    pgl.nn.GCNConv(
                        input_size,
                        self.hidden_size,
                        activation="relu",
                        norm=True))
            else:
                self.gcns.append(
                    pgl.nn.GCNConv(
                        self.hidden_size,
                        self.hidden_size,
                        activation="relu",
                        norm=True))
            self.gcns.append(nn.Dropout(self.dropout))
        self.gcns.append(pgl.nn.GCNConv(self.hidden_size, self.num_class))

    def forward(self, graph, feature):
        for m in self.gcns:
            if isinstance(m, nn.Dropout):
                feature = m(feature)
            else:
                feature = m(graph, feature)
        return feature


def normalize(feat):
    return feat / np.maximum(np.sum(feat, -1, keepdims=True), 1)


def load(name, normalized_feature=True):
    if name == 'cora':
        dataset = pgl.dataset.CoraDataset()
    elif name == "pubmed":
        dataset = pgl.dataset.CitationDataset("pubmed", symmetry_edges=True)
    elif name == "citeseer":
        dataset = pgl.dataset.CitationDataset("citeseer", symmetry_edges=True)
    else:
        raise ValueError(name + " dataset doesn't exists")

    indegree = dataset.graph.indegree()
    dataset.graph.node_feat["words"] = normalize(dataset.graph.node_feat[
        "words"])

    dataset.graph.tensor()
    train_index = dataset.train_index
    dataset.train_label = paddle.to_tensor(
        np.expand_dims(dataset.y[train_index], -1))
    dataset.train_index = paddle.to_tensor(np.expand_dims(train_index, -1))

    val_index = dataset.val_index
    dataset.val_label = paddle.to_tensor(
        np.expand_dims(dataset.y[val_index], -1))
    dataset.val_index = paddle.to_tensor(np.expand_dims(val_index, -1))

    test_index = dataset.test_index
    dataset.test_label = paddle.to_tensor(
        np.expand_dims(dataset.y[test_index], -1))
    dataset.test_index = paddle.to_tensor(np.expand_dims(test_index, -1))

    return dataset


def train(node_index, node_label, gnn_model, graph, criterion, optim):
    gnn_model.train()
    pred = gnn_model(graph, graph.node_feat["words"])
    pred = paddle.gather(pred, node_index)
    loss = criterion(pred, node_label)
    loss.backward()
    acc = paddle.metric.accuracy(input=pred, label=node_label, k=1)
    optim.step()
    optim.clear_grad()
    return loss, acc


@paddle.no_grad()
def eval(node_index, node_label, gnn_model, graph, criterion):
    gnn_model.eval()
    pred = gnn_model(graph, graph.node_feat["words"])
    pred = paddle.gather(pred, node_index)
    loss = criterion(pred, node_label)
    acc = paddle.metric.accuracy(input=pred, label=node_label, k=1)
    return loss, acc


def set_seed(seed):
    paddle.seed(seed)
    np.random.seed(seed)


def main(args):
    dataset = load(args.dataset, args.feature_pre_normalize)

    graph = dataset.graph
    train_index = dataset.train_index
    train_label = dataset.train_label

    val_index = dataset.val_index
    val_label = dataset.val_label

    test_index = dataset.test_index
    test_label = dataset.test_label
    criterion = paddle.nn.loss.CrossEntropyLoss()

    dur = []
    times = []
    best_test = []

    for run in range(args.runs):
        cal_val_acc = []
        cal_test_acc = []
        cal_val_loss = []
        cal_test_loss = []
        st = time.time()
        gnn_model = GCN(input_size=graph.node_feat["words"].shape[1],
                        num_class=dataset.num_classes,
                        num_layers=1,
                        dropout=0.5,
                        hidden_size=16)

        optim = Adam(
            learning_rate=0.01,
            parameters=gnn_model.parameters(),
            weight_decay=0.0005)


        for epoch in tqdm.tqdm(range(args.epoch)):
            if epoch >= 3:
                start = time.time()
            train_loss, train_acc = train(train_index, train_label, gnn_model,
                                          graph, criterion, optim)
            if epoch >= 3:
                end = time.time()
                dur.append(end - start)
            val_loss, val_acc = eval(val_index, val_label, gnn_model, graph,
                                     criterion)
            cal_val_acc.append(val_acc.numpy())
            cal_val_loss.append(val_loss.numpy())

            test_loss, test_acc = eval(test_index, test_label, gnn_model,
                                       graph, criterion)
            cal_test_acc.append(test_acc.numpy())
            cal_test_loss.append(test_loss.numpy())
<<<<<<< HEAD
        times.append(time.time()-st)
=======

        times.append((time.time()-st, time.time()-st1))
>>>>>>> a4ab37db


        best_test.append(cal_test_acc[np.argmin(cal_val_loss)])
<<<<<<< HEAD
        # print(times)
        print(time.time() - st, np.mean(dur), sep=',')
=======
	
    # log./info("Average Speed %s sec/ epoch" % (np.mean(dur)))
    # log.info("Dataset: %s Best Test Accuracy: %f ( stddev: %f )" %
        #      (args.dataset, np.mean(best_test), np.std(best_test)))
    print(np.mean(dur))
    print(times)
>>>>>>> a4ab37db

if __name__ == '__main__':
    # 2 gcn layers
    # 16 hidden dimension
    # 3 times forward
    # 1 time backward
    # 200 epoch
    parser = argparse.ArgumentParser(
        description='Benchmarking Citation Network')
    parser.add_argument(
        "--dataset", type=str, default="cora", help="dataset (cora, pubmed)")
    parser.add_argument("--epoch", type=int, default=200, help="Epoch")
    parser.add_argument("--runs", type=int, default=2, help="runs")
    parser.add_argument(
        "--feature_pre_normalize",
        type=bool,
        default=True,
        help="pre_normalize feature")
    args = parser.parse_args()
    log.info(args)
    main(args)
<|MERGE_RESOLUTION|>--- conflicted
+++ resolved
@@ -183,26 +183,12 @@
                                        graph, criterion)
             cal_test_acc.append(test_acc.numpy())
             cal_test_loss.append(test_loss.numpy())
-<<<<<<< HEAD
         times.append(time.time()-st)
-=======
-
-        times.append((time.time()-st, time.time()-st1))
->>>>>>> a4ab37db
 
 
         best_test.append(cal_test_acc[np.argmin(cal_val_loss)])
-<<<<<<< HEAD
         # print(times)
         print(time.time() - st, np.mean(dur), sep=',')
-=======
-	
-    # log./info("Average Speed %s sec/ epoch" % (np.mean(dur)))
-    # log.info("Dataset: %s Best Test Accuracy: %f ( stddev: %f )" %
-        #      (args.dataset, np.mean(best_test), np.std(best_test)))
-    print(np.mean(dur))
-    print(times)
->>>>>>> a4ab37db
 
 if __name__ == '__main__':
     # 2 gcn layers
