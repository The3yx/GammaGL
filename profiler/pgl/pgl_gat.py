# Copyright (c) 2019 PaddlePaddle Authors. All Rights Reserved
#
# Licensed under the Apache License, Version 2.0 (the "License");
# you may not use this file except in compliance with the License.
# You may obtain a copy of the License at
#
#     http://www.apache.org/licenses/LICENSE-2.0
#
# Unless required by applicable law or agreed to in writing, software
# distributed under the License is distributed on an "AS IS" BASIS,
# WITHOUT WARRANTIES OR CONDITIONS OF ANY KIND, either express or implied.
# See the License for the specific language governing permissions and
# limitations under the License.

import tqdm
import pgl
import paddle
import paddle.nn as nn
from pgl.utils.logger import log
import numpy as np
import time
import argparse
from paddle.optimizer import Adam


class GAT(nn.Layer):
    """Implement of GAT
    """

    def __init__(
            self,
            input_size,
            num_class,
            num_layers=1,
            feat_drop=0.6,
            attn_drop=0.6,
            num_heads=8,
            hidden_size=8, ):
        super(GAT, self).__init__()
        self.num_class = num_class
        self.num_layers = num_layers
        self.feat_drop = feat_drop
        self.attn_drop = attn_drop
        self.num_heads = num_heads
        self.hidden_size = hidden_size
        self.gats = nn.LayerList()
        for i in range(self.num_layers):
            if i == 0:
                self.gats.append(
                    pgl.nn.GATConv(
                        input_size,
                        self.hidden_size,
                        self.feat_drop,
                        self.attn_drop,
                        self.num_heads,
                        activation='elu'))
            elif i == (self.num_layers - 1):
                self.gats.append(
                    pgl.nn.GATConv(
                        self.num_heads * self.hidden_size,
                        self.num_class,
                        self.feat_drop,
                        self.attn_drop,
                        1,
                        concat=False,
                        activation=None))
            else:
                self.gats.append(
                    pgl.nn.GATConv(
                        self.num_heads * self.hidden_size,
                        self.hidden_size,
                        self.feat_drop,
                        self.attn_drop,
                        self.num_heads,
                        activation='elu'))

    def forward(self, graph, feature):
        for m in self.gats:
            feature = m(graph, feature)
        return feature


def normalize(feat):
    return feat / np.maximum(np.sum(feat, -1, keepdims=True), 1)


def load(name, normalized_feature=True):
    if name == 'cora':
        dataset = pgl.dataset.CoraDataset()
    elif name == "pubmed":
        dataset = pgl.dataset.CitationDataset("pubmed", symmetry_edges=True)
    elif name == "citeseer":
        dataset = pgl.dataset.CitationDataset("citeseer", symmetry_edges=True)
    else:
        raise ValueError(name + " dataset doesn't exists")

    indegree = dataset.graph.indegree()
    dataset.graph.node_feat["words"] = normalize(dataset.graph.node_feat[
        "words"])

    dataset.graph.tensor()
    train_index = dataset.train_index
    dataset.train_label = paddle.to_tensor(
        np.expand_dims(dataset.y[train_index], -1))
    dataset.train_index = paddle.to_tensor(np.expand_dims(train_index, -1))

    val_index = dataset.val_index
    dataset.val_label = paddle.to_tensor(
        np.expand_dims(dataset.y[val_index], -1))
    dataset.val_index = paddle.to_tensor(np.expand_dims(val_index, -1))

    test_index = dataset.test_index
    dataset.test_label = paddle.to_tensor(
        np.expand_dims(dataset.y[test_index], -1))
    dataset.test_index = paddle.to_tensor(np.expand_dims(test_index, -1))

    return dataset


def train(node_index, node_label, gnn_model, graph, criterion, optim):
    gnn_model.train()
    pred = gnn_model(graph, graph.node_feat["words"])
    pred = paddle.gather(pred, node_index)
    loss = criterion(pred, node_label)
    loss.backward()
    acc = paddle.metric.accuracy(input=pred, label=node_label, k=1)
    optim.step()
    optim.clear_grad()
    return loss, acc


@paddle.no_grad()
def eval(node_index, node_label, gnn_model, graph, criterion):
    gnn_model.eval()
    pred = gnn_model(graph, graph.node_feat["words"])
    pred = paddle.gather(pred, node_index)
    loss = criterion(pred, node_label)
    acc = paddle.metric.accuracy(input=pred, label=node_label, k=1)
    return loss, acc


def set_seed(seed):
    paddle.seed(seed)
    np.random.seed(seed)


def main(args):
    dataset = load(args.dataset, args.feature_pre_normalize)

    graph = dataset.graph
    train_index = dataset.train_index
    train_label = dataset.train_label

    val_index = dataset.val_index
    val_label = dataset.val_label

    test_index = dataset.test_index
    test_label = dataset.test_label
    criterion = paddle.nn.loss.CrossEntropyLoss()

    dur = []

    best_test = []
    times = []

    for run in range(args.runs):
        cal_val_acc = []
        cal_test_acc = []
        cal_val_loss = []
        cal_test_loss = []
        st = time.time()
        gnn_model = GAT(input_size=graph.node_feat["words"].shape[1],
                        num_class=dataset.num_classes,
                        num_layers=2,
                        feat_drop=0.6,
                        attn_drop=0.6,
                        num_heads=8,
                        hidden_size=8)

        optim = Adam(
            learning_rate=0.005,
            parameters=gnn_model.parameters(),
            weight_decay=0.0005)

        st1 = time.time()
        for epoch in tqdm.tqdm(range(args.epoch)):
            if epoch >= 3:
                start = time.time()
            train_loss, train_acc = train(train_index, train_label, gnn_model,
                                          graph, criterion, optim)
            if epoch >= 3:
                end = time.time()
                dur.append(end - start)
            val_loss, val_acc = eval(val_index, val_label, gnn_model, graph,
                                     criterion)
            cal_val_acc.append(val_acc.numpy())
            cal_val_loss.append(val_loss.numpy())

            test_loss, test_acc = eval(test_index, test_label, gnn_model,
                                       graph, criterion)
            cal_test_acc.append(test_acc.numpy())
            cal_test_loss.append(test_loss.numpy())

        # log.info("Runs %s: Model: GAT Best Test Accuracy: %f" %
          #        (run, cal_test_acc[np.argmin(cal_val_loss)]))
        end2 = time.time()
        times.append((end2-st, end2-st1))
        best_test.append(cal_test_acc[np.argmin(cal_val_loss)])
<<<<<<< HEAD
    print(time.time() - st, np.mean(dur), sep=',')
=======
    print(np.mean(dur))
    print(times)
>>>>>>> a4ab37db
    # log.info("Average Speed %s sec/ epoch" % (np.mean(dur)))
    # log.info("Dataset: %s Best Test Accuracy: %f ( stddev: %f )" %
      #        (args.dataset, np.mean(best_test), np.std(best_test)))


if __name__ == '__main__':
    # 2 gat layers
    # 8*8 hidden dimension in total
    # 3 times forward
    # 1 time backward
    # 200 epoch
    parser = argparse.ArgumentParser(
        description='Benchmarking Citation Network')
    parser.add_argument(
        "--dataset", type=str, default="cora", help="dataset (cora, pubmed)")
    parser.add_argument("--epoch", type=int, default=200, help="Epoch")
    parser.add_argument("--runs", type=int, default=2, help="runs")
    parser.add_argument(
        "--feature_pre_normalize",
        type=bool,
        default=True,
        help="pre_normalize feature")
    args = parser.parse_args()
    log.info(args)
    main(args)<|MERGE_RESOLUTION|>--- conflicted
+++ resolved
@@ -206,12 +206,7 @@
         end2 = time.time()
         times.append((end2-st, end2-st1))
         best_test.append(cal_test_acc[np.argmin(cal_val_loss)])
-<<<<<<< HEAD
     print(time.time() - st, np.mean(dur), sep=',')
-=======
-    print(np.mean(dur))
-    print(times)
->>>>>>> a4ab37db
     # log.info("Average Speed %s sec/ epoch" % (np.mean(dur)))
     # log.info("Dataset: %s Best Test Accuracy: %f ( stddev: %f )" %
       #        (args.dataset, np.mean(best_test), np.std(best_test)))
