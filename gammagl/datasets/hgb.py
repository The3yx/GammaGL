import json
import ssl
import urllib.request
import sys
import os
import os.path as osp
from collections import defaultdict
from typing import Callable, List, Optional
import numpy as np
import tensorlayerx as tlx
import shutil
import errno
from gammagl.data import (HeteroGraph, InMemoryDataset, extract_zip)


def makedirs(path: str):
    r"""Recursive directory creation function."""
    try:
        os.makedirs(osp.expanduser(osp.normpath(path)))
    except OSError as e:
        if e.errno != errno.EEXIST and osp.isdir(path):
            raise

def download_url(url: str, folder: str, filename: str, log: bool = True):
    path = osp.join(folder, filename)

    if osp.exists(path):  # pragma: no cover
        if log:
            print(f'Using existing file {filename}', file=sys.stderr)
        return path

    if log:
        print(f'Downloading {url}', file=sys.stderr)

    makedirs(folder)

    context = ssl._create_unverified_context()
    data = urllib.request.urlopen(url, context=context)

    with open(path, 'wb') as f:
        f.write(data.read())

    return path
<<<<<<< HEAD

=======
>>>>>>> 6498070e

class HGBDataset(InMemoryDataset):
    r"""A variety of heterogeneous graph benchmark datasets from the
    `"Are We Really Making Much Progress? Revisiting, Benchmarking, and
    Refining Heterogeneous Graph Neural Networks"
    <http://keg.cs.tsinghua.edu.cn/jietang/publications/
    KDD21-Lv-et-al-HeterGNN.pdf>`_ paper.
    .. note::
        Test labels are randomly given to prevent data leakage issues.
        If you want to obtain final test performance, you will need to submit
        your model predictions to the
        `HGB leaderboard <https://www.biendata.xyz/hgb/>`_.
    Args:
        root (string): Root directory where the dataset should be saved.
        name (string): The name of the dataset (one of :obj:`"ACM"`,
            :obj:`"DBLP"`, :obj:`"Freebase"`, :obj:`"IMDB"`)
        transform (callable, optional): A function/transform that takes in an
            :class:`gammmgl.transform` object and returns a
            transformed version. The data object will be transformed before
            every access. (default: :obj:`None`)
        pre_transform (callable, optional): A function/transform that takes in
            an :class:`gammmgl.transform` object and returns a
            transformed version. The data object will be transformed before
            being saved to disk. (default: :obj:`None`)
    """

    url = ('https://cloud.tsinghua.edu.cn/d/2d965d2fc2ee41d09def/files/'
           '?p=%2F{}.zip&dl=1')

    names = {
        'acm': 'ACM',
        'dblp': 'DBLP',
        'freebase': 'Freebase',
        'imdb': 'IMDB',
    }

    def __init__(self, root: str, name: str,
                 transform: Optional[Callable] = None,
                 pre_transform: Optional[Callable] = None):
        self.name = name.lower()
        assert self.name in set(self.names.keys())
        super().__init__(root, transform, pre_transform)
        self.data, self.slices = self.load_data(self.processed_paths[0])

    @property
    def raw_dir(self) -> str:
        return osp.join(self.root, self.name, 'raw')

    @property
    def processed_dir(self) -> str:
        return osp.join(self.root, self.name, 'processed')

    @property
    def raw_file_names(self) -> List[str]:
        x = ['info.dat', 'node.dat', 'link.dat', 'label.dat', 'label.dat.test', 'label.dat.test_full', 'meta.dat']
        return x

    @property
    def processed_file_names(self) -> str:
        return tlx.BACKEND + '_data.pt'

    def download(self):
        url = self.url.format(self.names[self.name])
        path = download_url(url, self.raw_dir, self.names[self.name]+'.zip')
        extract_zip(path, self.raw_dir)
        shutil.rmtree(osp.join(self.raw_dir, "__MACOSX"))
        for filename in self.raw_file_names:
            filePath = osp.join(self.raw_dir,self.names[self.name],filename)
            shutil.move(filePath, self.raw_dir)
        shutil.rmtree(osp.join(self.raw_dir,self.names[self.name]))
        os.unlink(path)

    def process(self):
        data = HeteroGraph()

        if self.name in ['acm', 'dblp', 'imdb']:
            with open(self.raw_paths[0], 'r') as f:  # `info.dat`
                info = json.load(f)
            n_types = info['node.dat']['node type']
            n_types = {int(k): v for k, v in n_types.items()}
            e_types = info['link.dat']['link type']
            e_types = {int(k): tuple(v.values()) for k, v in e_types.items()}
            for key, (src, dst, rel) in e_types.items():
                src, dst = n_types[int(src)], n_types[int(dst)]
                rel = rel.split('-')[1]
                rel = rel if rel != dst and rel[1:] != dst else 'to'
                e_types[key] = (src, rel, dst)
            num_classes = len(info['label.dat']['node type']['0'])
        elif self.name in ['freebase']:
            with open(self.raw_paths[0], 'r') as f:  # `info.dat`
                info = f.read().split('\n')
            start = info.index('TYPE\tMEANING') + 1
            end = info[start:].index('')
            n_types = [v.split('\t\t') for v in info[start:start + end]]
            n_types = {int(k): v.lower() for k, v in n_types}

            e_types = {}
            start = info.index('LINK\tSTART\tEND\tMEANING') + 1
            end = info[start:].index('')
            for key, row in enumerate(info[start:start + end]):
                row = row.split('\t')[1:]
                src, dst, rel = [v for v in row if v != '']
                src, dst = n_types[int(src)], n_types[int(dst)]
                rel = rel.split('-')[1]
                e_types[key] = (src, rel, dst)
        else:  # Link prediction:
            raise NotImplementedError

        # Extract node information:
        mapping_dict = {}  # Maps global node indices to local ones.
        x_dict = defaultdict(list)
        num_nodes_dict = defaultdict(lambda: 0)
        with open(self.raw_paths[1], 'r') as f:  # `node.dat`
            xs = [v.split('\t') for v in f.read().split('\n')[:-1]]
        for x in xs:
            n_id, n_type = int(x[0]), n_types[int(x[2])]
            mapping_dict[n_id] = num_nodes_dict[n_type]
            num_nodes_dict[n_type] += 1
            if len(x) >= 4:  # Extract features (in case they are given).
                x_dict[n_type].append([float(v) for v in x[3].split(',')])
        for n_type in n_types.values():
            if len(x_dict[n_type]) == 0:
                data[n_type].x = tlx.ops.eye(num_nodes_dict[n_type])
                data[n_type].num_nodes = num_nodes_dict[n_type]
            else:
                data[n_type].x = tlx.ops.convert_to_tensor(x_dict[n_type])
                data[n_type].num_nodes = num_nodes_dict[n_type]

        edge_index_dict = defaultdict(list)
        edge_weight_dict = defaultdict(list)

        with open(self.raw_paths[2], 'r') as f:  # `link.dat`
            edges = [v.split('\t') for v in f.read().split('\n')[:-1]]
        for src, dst, rel, weight in edges:
            e_type = e_types[int(rel)]
            src, dst = mapping_dict[int(src)], mapping_dict[int(dst)]
            edge_index_dict[e_type].append([src, dst])
            edge_weight_dict[e_type].append(float(weight))

        for e_type in e_types.values():
            edge_index = tlx.ops.convert_to_tensor(np.array(edge_index_dict[e_type], dtype=np.int64).T)
            data[e_type].edge_index = edge_index

            edge_weight = np.array(edge_weight_dict[e_type])
            # Only add "weighted" edgel to the graph:
            if not np.allclose(edge_weight, np.ones_like(edge_weight)):
                edge_weight = tlx.ops.convert_to_tensor(edge_weight)
                data[e_type].edge_weight = edge_weight

        # Node classification:
        if self.name in ['acm', 'dblp', 'freebase', 'imdb']:
            with open(self.raw_paths[3], 'r') as f:  # `label.dat`
                train_ys = [v.split('\t') for v in f.read().split('\n')[:-1]]
            with open(self.raw_paths[4], 'r') as f:  # `label.dat.test`
                test_ys = [v.split('\t') for v in f.read().split('\n')[:-1]]
            for y in train_ys:
                n_id, n_type = mapping_dict[int(y[0])], n_types[int(y[2])]

                if not hasattr(data[n_type], 'y'):
                    num_nodes = data[n_type].num_nodes
                    if self.name in ['imdb']:  # multi-label
                        y_list = np.zeros((num_nodes, num_classes))
                    else:
                        y_list = np.full((num_nodes, ), -1, dtype='int64')
                    train_mask = np.full((num_nodes), False, dtype='bool')
                    test_mask = np.full((num_nodes), False, dtype='bool')
                    
                if(len(y_list.shape) > 1):
                # multi-label
                    for v in y[3].split(','):
                        y_list[n_id, int(v)] = 1
                else:
                    y_list[n_id] = int(y[3])
                train_mask[n_id] = True
            for y in test_ys:
                n_id, n_type = mapping_dict[int(y[0])], n_types[int(y[2])]
                test_mask[n_id] = True

            data[n_type].y = tlx.ops.convert_to_tensor(y_list)
            data[n_type].train_mask = tlx.ops.convert_to_tensor(train_mask)
            data[n_type].test_mask = tlx.ops.convert_to_tensor(test_mask)
        else:  # Link prediction:
            raise NotImplementedError
            
        if self.pre_transform is not None:
            data = self.pre_transform(data)
        self.save_data(self.collate([data]), self.processed_paths[0])
        

    def __repr__(self) -> str:
        return f'{self.names[self.name]}()'


    def save_results(self, logits, test_idx, file_path):
        test_logits = logits[test_idx]
        if self.name == 'imdb':
            pred = (tlx.convert_to_numpy(test_logits) > 0).astype(int)
            multi_label = []
            for i in range(pred.shape[0]):
                label_list = [str(j) for j in range(pred[i].shape[0]) if pred[i][j] == 1]
                multi_label.append(','.join(label_list))
            pred = multi_label
        elif self.name in ['acm', 'dblp', 'freebase']:
            pred = tlx.convert_to_numpy(test_logits).argmax(axis=-1)
            pred = np.array(pred)
        else:
            return
        
        with open(file_path, "w") as f:
            for nid, l in zip(test_idx, pred):
                f.write(f"{nid}\t\t{0}\t{l}\n")<|MERGE_RESOLUTION|>--- conflicted
+++ resolved
@@ -41,10 +41,6 @@
         f.write(data.read())
 
     return path
-<<<<<<< HEAD
-
-=======
->>>>>>> 6498070e
 
 class HGBDataset(InMemoryDataset):
     r"""A variety of heterogeneous graph benchmark datasets from the
