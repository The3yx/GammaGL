from .amazon import Amazon
from .coauthor import Coauthor
from .tu_dataset import TUDataset
from .planetoid import Planetoid
from .reddit import Reddit
from .imdb import IMDB
from .entities import Entities
from .flickr import Flickr
from .hgb import HGBDataset
from .wikipedia_network import WikipediaNetwork
from .webkb import WebKB


__all__ = [
    'Amazon',
    'Coauthor',
    'TUDataset',
    'Planetoid',
    'Reddit',
    'IMDB',
    'Entities',
    'Flickr',
<<<<<<< HEAD
    'HGBDataset'
=======
    'HGBDataset',
>>>>>>> e1844447
    'WikipediaNetwork',
    'WebKB'

]

classes = __all__<|MERGE_RESOLUTION|>--- conflicted
+++ resolved
@@ -20,11 +20,7 @@
     'IMDB',
     'Entities',
     'Flickr',
-<<<<<<< HEAD
-    'HGBDataset'
-=======
     'HGBDataset',
->>>>>>> e1844447
     'WikipediaNetwork',
     'WebKB'
 
