--- conflicted
+++ resolved
@@ -3,10 +3,7 @@
 from .reddit import Reddit
 from .imdb import IMDB
 from .entities import Entities
-<<<<<<< HEAD
 from .flickr import Flickr
-=======
 from .wikipedia_network import WikipediaNetwork
 from .webkb import WebKB
-from .amazon import Amazon
->>>>>>> 40d09e8d
+from .amazon import Amazon