--- conflicted
+++ resolved
@@ -116,9 +116,6 @@
         data = data if self.pre_transform is None else self.pre_transform(data)
 
         with open(self.processed_paths[0], 'wb') as f:
-<<<<<<< HEAD
-            pickle.dump(self.collate([data]), f)
-=======
             pickle.dump(self.collate([data]), f)
 
 
@@ -141,5 +138,4 @@
 def normalize_feat(feat):
     feat = feat - np.min(feat)
     feat = np.divide(feat, feat.sum(axis=-1, keepdims=True))
-    return feat
->>>>>>> 29990935
+    return feat