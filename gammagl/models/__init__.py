from .gcn import GCNModel
from .gat import GATModel
from .sgc import SGCModel
<<<<<<< HEAD
from .gatv2 import GATV2Model
from .graphsage import GraphSAGEModel
=======
from .gcnii import GCNIIModel
>>>>>>> 03f31e67
<|MERGE_RESOLUTION|>--- conflicted
+++ resolved
@@ -1,9 +1,6 @@
 from .gcn import GCNModel
 from .gat import GATModel
 from .sgc import SGCModel
-<<<<<<< HEAD
 from .gatv2 import GATV2Model
 from .graphsage import GraphSAGEModel
-=======
-from .gcnii import GCNIIModel
->>>>>>> 03f31e67
+from .gcnii import GCNIIModel