--- conflicted
+++ resolved
@@ -34,11 +34,7 @@
     'DGIModel',
     'GraceModel',
     'ChebNetModel',
-<<<<<<< HEAD
-    'SimpleHGNModel'
-=======
     'SimpleHGNModel',
->>>>>>> e1844447
     'FAGCNModel',
     'GPRGNNModel'
 ]
