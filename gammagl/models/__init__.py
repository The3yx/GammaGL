from .gcn import GCNModel
from .gat import GATModel
from .sgc import SGCModel
from .gatv2 import GATV2Model
from .graphsage import GraphSAGE_Full_Model, GraphSAGE_Sample_Model
from .gcnii import GCNIIModel
from .appnp import APPNPModel
from .gin import GINModel
from .rgcn import RGCN
from .agnn import AGNNModel
from .jknet import JKNet
from .han import HAN
from .dgi import DGIModel
<<<<<<< HEAD
from .agnn import AGNNModel
from .grace import grace
from .gprgnn import GPRGNNModel
=======
from .grace import grace
from .chebnet import ChebNetModel
from .fagcn import FAGCNModel

__all__ = [
    'GCNModel',
    'GATModel',
    'SGCModel',
    'GATV2Model',
    'GraphSAGE_Full_Model',
    'GraphSAGE_Sample_Model',
    'GCNIIModel',
    'APPNPModel',
    'GINModel',
    'RGCN',
    'AGNNModel',
    'JKNet',
    'HAN',
    'DGIModel',
    'grace',
    'ChebNetModel',
    'FAGCNModel'
]

classes = __all__
>>>>>>> 2d5e93f0
<|MERGE_RESOLUTION|>--- conflicted
+++ resolved
@@ -11,14 +11,10 @@
 from .jknet import JKNet
 from .han import HAN
 from .dgi import DGIModel
-<<<<<<< HEAD
-from .agnn import AGNNModel
-from .grace import grace
-from .gprgnn import GPRGNNModel
-=======
 from .grace import grace
 from .chebnet import ChebNetModel
 from .fagcn import FAGCNModel
+from .gprgnn import GPRGNNModel
 
 __all__ = [
     'GCNModel',
@@ -37,8 +33,8 @@
     'DGIModel',
     'grace',
     'ChebNetModel',
-    'FAGCNModel'
+    'FAGCNModel',
+    'GPRGNNModel'
 ]
 
-classes = __all__
->>>>>>> 2d5e93f0
+classes = __all__