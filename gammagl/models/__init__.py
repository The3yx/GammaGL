from .gcn import GCNModel
from .gat import GATModel
from .sgc import SGCModel
from .gatv2 import GATV2Model
from .graphsage import GraphSAGE_Full_Model, GraphSAGE_Sample_Model
from .gcnii import GCNIIModel
from .appnp import APPNPModel
from .gin import GINModel
<<<<<<< HEAD
from .agnn import AGNNModel
from .jknet import JKNet
=======
from .rgcn import RGCN
from .agnn import AGNNModel
>>>>>>> 289887f7
<|MERGE_RESOLUTION|>--- conflicted
+++ resolved
@@ -6,10 +6,6 @@
 from .gcnii import GCNIIModel
 from .appnp import APPNPModel
 from .gin import GINModel
-<<<<<<< HEAD
-from .agnn import AGNNModel
-from .jknet import JKNet
-=======
 from .rgcn import RGCN
 from .agnn import AGNNModel
->>>>>>> 289887f7
+from .jknet import JKNet