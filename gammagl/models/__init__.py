from .gcn import GCNModel
from .gat import GATModel
from .sgc import SGCModel
from .gatv2 import GATV2Model
from .graphsage import GraphSAGE_Full_Model, GraphSAGE_Sample_Model
from .gcnii import GCNIIModel
from .appnp import APPNPModel
from .gin import GINModel
from .rgcn import RGCN
from .agnn import AGNNModel
<<<<<<< HEAD
from .jknet import JKNet
=======
from .han import HAN
>>>>>>> 135ee28a
<|MERGE_RESOLUTION|>--- conflicted
+++ resolved
@@ -8,8 +8,5 @@
 from .gin import GINModel
 from .rgcn import RGCN
 from .agnn import AGNNModel
-<<<<<<< HEAD
 from .jknet import JKNet
-=======
-from .han import HAN
->>>>>>> 135ee28a
+from .han import HAN