from .gcn import GCNModel
from .gat import GATModel
from .sgc import SGCModel
from .gatv2 import GATV2Model
from .graphsage import GraphSAGE_Full_Model, GraphSAGE_Sample_Model
from .gcnii import GCNIIModel
from .appnp import APPNPModel
from .gin import GINModel
<<<<<<< HEAD
from .rgcn import RGCN
=======
from .agnn import AGNNModel
>>>>>>> 169e45d7
<|MERGE_RESOLUTION|>--- conflicted
+++ resolved
@@ -6,8 +6,5 @@
 from .gcnii import GCNIIModel
 from .appnp import APPNPModel
 from .gin import GINModel
-<<<<<<< HEAD
 from .rgcn import RGCN
-=======
-from .agnn import AGNNModel
->>>>>>> 169e45d7
+from .agnn import AGNNModel