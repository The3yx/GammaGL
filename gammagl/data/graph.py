import warnings
import copy
import numpy as np
<<<<<<< HEAD
import tensorlayerx as tl
=======
import tensorlayerx as tlx
from gammagl.sparse.sparse_adj import CSRAdj
>>>>>>> de412086


class BaseGraph:
    r"""
    base graph object that inherited by Graph and heteroGraph
    """


class Graph(object):
    r""" 
    A Graph object describe a homogeneous graph. The graph object 
    will hold node-level, link-level and graph-level attributes. In 
    general, :class:`~gammagl.data.Data` tries to mimic the behaviour 
    of a regular Python dictionary. In addition, it provides useful 
    functionality for analyzing graph structures, and provides basic 
    tensor functionalities.

    .. code-block:: python

        >>> from gammagl.data import Graph
        >>> import numpy
        >>> g = graph.Graph(x=numpy.random.randn(5, 16), edge_index=[[0, 0, 0], [1, 2, 3]], num_nodes=5,)
        >>> print(g)
        GNN Graph instance.
        number of nodes: 5
        number of edges: 2

        >>> print(g.indegree.numpy(), g.outdegree.numpy())
        [0. 1. 1. 1. 0.] [3. 0. 0. 0. 0.]
    
    Args:
        edge_index: edge list contains source nodes and destination nodes of graph.
        edge_feat: features of edges.
        num_nodes: number of nodes.
        node_feat: features and labels of nodes.
        node_label: labels of nodes.
        graph_label: labels of graphs
    """

    def __init__(self, x, edge_index, edge_feat=None, num_nodes=None, y=None, spr_format=None):
        if edge_index is not None:
            self._edge_index = tlx.convert_to_tensor(edge_index, dtype=tlx.float32)

        if num_nodes is None:
            warnings.warn("_maybe_num_node() is used to determine the number of nodes."
                      "This may underestimate the count if there are isolated nodes.")
            self._num_nodes = self._maybe_num_node(self._edge_index)
        else:
            self._num_nodes = num_nodes
            max_node_id = self._maybe_num_node(self._edge_index) - 1 # max_node_id = num_nodes - 1
            if self._num_nodes <= max_node_id:
                raise ValueError("num_nodes=[{}] should be bigger than max node ID in edge_index.".format(self._num_nodes))
        if edge_feat is not None:
            self._edge_feat = tlx.convert_to_tensor(edge_feat, dtype=tlx.float32)
        if x is not None:
            self._x = tlx.convert_to_tensor(x, dtype=tlx.float32)
        if y is not None:
            self._y = tlx.convert_to_tensor(y, dtype=tlx.float32)
        if 'csr' in spr_format:
            self._csr_adj = CSRAdj.from_edges(self._edge_index[0], self._edge_index[1], self._num_nodes)
        if 'csc' in spr_format:
            self._csc_adj = CSRAdj.from_edges(self._edge_index[1], self._edge_index[0], self._num_nodes)

    # @classmethod
    def _maybe_num_node(self, edge_index):
        r"""
        given the edge_index guess the max number of the nodes in a graph.

        Args:
            edge_index: edge list contains source nodes and destination nodes of graph.
        """
        if len(edge_index):
            return tlx.max(edge_index) + 1
        else:
            return 0

    @property
    def num_nodes(self):
        r"""
        Return the number of nodes.
        """
        return self._num_nodes

    @property
    def num_edges(self):
        r"""
        Return the number of edges.
        """
        return len(self._edge_index)

    @property
    def x(self):
        r"""
        Graph property, return the node feature of the graph.
        """
        return self._x
    
    @property
    def edge_index(self):
        r"""
        Graph property, return the edge index of the graph.
        """
        return self._edge_index

    @property
    def edge_feat(self):
        r"""
        Graph property, return the node labels of the graph.
        """
        return self._edge_feat

    @property
    def indegree(self):
        r"""
        Graph property, return the node in-degree of the graph.
        """
        if self._csc_adj is not None:
            return self.csc_adj.degree
        return tlx.unsorted_segment_sum(tlx.ones(self.edge_index.shape[1]), self.edge_index[1], self.num_nodes)

    @property
    def outdegree(self):
        r"""
        Graph property, return the node out-degree of the graph.
        """
        if self._csr_adj is not None:
            return self._csr_adj.degree
        return tlx.unsorted_segment_sum(tlx.ones(self.edge_index.shape[1]), self.edge_index[0], self.num_nodes)

    @property
    def csc_adj(self):
        if self._csc_adj is not None:
            self._csc_adj = CSRAdj.from_edges(self._edge_index[1], self._edge_index[0], self._num_nodes)
        return self._csc_adj
    
    @property
    def csr_adj(self):
        if self._csr_adj is not None:
            self._csr_adj = CSRAdj.from_edges(self._edge_index[0], self._edge_index[1], self._num_nodes)
        return self._csr_adj
        
    def add_self_loop(self, n_loops=1):
        """
        Args:
            n_loops: number of self loops.

        """
        self_loop_index = np.stack([np.arange(self.num_nodes), np.arange(self.num_nodes)])
        self._edge_index = np.concatenate([self._edge_index, self_loop_index], axis=1)


    # def node_mask(self):
    #     # return a subgraph based on index. (?)
    #     pass

    # def edge_mask(self):
    #     # return a subgraph based on index. (?)
    #     pass
    
    # def to_undirected(self):
    #     # convert the graph to an undirected graph.
    #     pass

    # def to_directed(self):
    #     # convert the graph to an directed graph.
    #     pass

    # def add_self_loop(self):
    #     self_loop_index = Graph.cast_edge_index([np.arange(self.num_nodes), np.arange(self.num_nodes)])
    #     self._edge_index = tlx.concat([self._edge_index, self_loop_index], axis=1)

    def generate_onehot_node_feat(self):
        self._node_feat = np.eye(self.num_nodes, dtype=np.float32)

    # NOTE: The following classmethods will be deleted in fulture
    @classmethod
    def cast_node_label(cls, node_label):
        if isinstance(node_label, list):
            node_label = np.array(node_label)
        return node_label
   
    def __repr__(self):
        description = "GNN {} instance.\n".format(self.__class__.__name__)
        description += "number of nodes: {}\n".format(self.num_nodes)
        description += "number of edges: {}\n".format(self.num_edges)
        return description

    # @classmethod
    def clone(self):
        r"""
        return a copy of the graph. This function will create a new instance 
        that incoperate the same infomation of input graph.
        """
        return Graph(edge_index=copy.deepcopy(self.edge_index), 
                     edge_feat=copy.deepcopy(self.edge_feat), 
                     num_nodes=copy.deepcopy(self.num_nodes), 
                     node_feat=copy.deepcopy(self.node_feat), 
                     node_label=copy.deepcopy(self.node_label))

    def dump(self, path):
        r"""
        Dump the graph into a directory.

        This function will dump the graph information into the given directory path. 
        The graph can be read back with :code:`pgl.Graph.load`

        Args:
            path: The directory for the storage of the graph.
        """        
        pass

        # if self._is_tensor:
        #     # Convert back into numpy and dump.
        #     graph = self.numpy(inplace=False)
        #     graph.dump(path)
        # else:
        #     if not os.path.exists(path):
        #         os.makedirs(path)

        #     np.save(os.path.join(path, 'num_nodes.npy'), self._num_nodes)
        #     np.save(os.path.join(path, 'edges.npy'), self._edges)
        #     np.save(os.path.join(path, 'num_graph.npy'), self._num_graph)

        #     if self._adj_src_index is not None:
        #         self._adj_src_index.dump(os.path.join(path, 'adj_src'))

        #     if self._adj_dst_index is not None:
        #         self._adj_dst_index.dump(os.path.join(path, 'adj_dst'))

        #     if self._graph_node_index is not None:
        #         np.save(
        #             os.path.join(path, 'graph_node_index.npy'),
        #             self._graph_node_index)

        #     if self._graph_edge_index is not None:
        #         np.save(
        #             os.path.join(path, 'graph_edge_index.npy'),
        #             self._graph_edge_index)

        #     def _dump_feat(feat_path, feat):
        #         """Dump all features to .npy file.
        #         """
        #         if len(feat) == 0:
        #             return

        #         if not os.path.exists(feat_path):
        #             os.makedirs(feat_path)

        #         for key in feat:
        #             value = feat[key]
        #             np.save(os.path.join(feat_path, key + ".npy"), value)

        #     _dump_feat(os.path.join(path, "node_feat"), self.node_feat)
        #     _dump_feat(os.path.join(path, "edge_feat"), self.edge_feat)

    @classmethod
    def load(cls, path, mmap_mode="r"):
        """Load Graph from path and return a Graph in numpy. 

        Args:

            path: The directory path of the stored Graph.

            mmap_mode: Default :code:`mmap_mode="r"`. If not None, memory-map the graph.  
        """
        pass

        # num_nodes = np.load(
        #     os.path.join(path, 'num_nodes.npy'), mmap_mode=mmap_mode)
        # edges = np.load(os.path.join(path, 'edges.npy'), mmap_mode=mmap_mode)
        # num_graph = np.load(
        #     os.path.join(path, 'num_graph.npy'), mmap_mode=mmap_mode)
        # if os.path.exists(os.path.join(path, 'graph_node_index.npy')):
        #     graph_node_index = np.load(
        #         os.path.join(path, 'graph_node_index.npy'),
        #         mmap_mode=mmap_mode)
        # else:
        #     graph_node_index = None

        # if os.path.exists(os.path.join(path, 'graph_edge_index.npy')):
        #     graph_edge_index = np.load(
        #         os.path.join(path, 'graph_edge_index.npy'),
        #         mmap_mode=mmap_mode)
        # else:
        #     graph_edge_index = None

        # if os.path.isdir(os.path.join(path, 'adj_src')):
        #     adj_src_index = EdgeIndex.load(
        #         os.path.join(path, 'adj_src'), mmap_mode=mmap_mode)
        # else:
        #     adj_src_index = None

        # if os.path.isdir(os.path.join(path, 'adj_dst')):
        #     adj_dst_index = EdgeIndex.load(
        #         os.path.join(path, 'adj_dst'), mmap_mode=mmap_mode)
        # else:
        #     adj_dst_index = None

        # def _load_feat(feat_path):
        #     """Load features from .npy file.
        #     """
        #     feat = {}
        #     if os.path.isdir(feat_path):
        #         for feat_name in os.listdir(feat_path):
        #             feat[os.path.splitext(feat_name)[0]] = np.load(
        #                 os.path.join(feat_path, feat_name),
        #                 mmap_mode=mmap_mode)
        #     return feat

        # node_feat = _load_feat(os.path.join(path, 'node_feat'))
        # edge_feat = _load_feat(os.path.join(path, 'edge_feat'))
        # return cls(edges=edges,
        #            num_nodes=num_nodes,
        #            node_feat=node_feat,
        #            edge_feat=edge_feat,
        #            adj_src_index=adj_src_index,
        #            adj_dst_index=adj_dst_index,
        #            _num_graph=num_graph,
        #            _graph_node_index=graph_node_index,
        #            _graph_edge_index=graph_edge_index)


class BatchGraph(Graph):
    r"""
    Batch of graph objects that describe batched graphs.

    Parameters:
        edge_index (array_like, optional): list of edges of shape :math:`(|E|, 2)` or :math:`(|E|, 3)`.
            Each tuple is (node_in, node_out) or (node_in, node_out, relation).
        edge_feat (array_like, optional): edge weights of shape :math:`(|E|,)`
        num_nodes (array_like, optional): number of nodes in each graph
            By default, it will be inferred from the largest id in `edge_index`
        num_edges (array_like, optional): number of edges in each graph
        num_relation (int, optional): number of relations
        node_feat (array_like, optional): node features of shape :math:`(|V|, ...)`
        edge_feat (array_like, optional): edge features of shape :math:`(|E|, ...)`
        graph_label (array_like, optional): graph label.
        offsets (array_like, optional): node id offsets of shape :math:`(|E|,)`.
            If not provided, nodes in `edge_index` should be relative index, i.e., the index in each graph.
            If provided, nodes in `edge_index` should be absolute index, i.e., the index in the packed graph.
    """
    def __init__(self, edge_index, edge_feat=None, num_nodes=None, num_edges=None, node_feat=None, node_label=None, graph_label=None, offsets=None):
        # super().__init__(edge_index, edge_feat=edge_feat, num_nodes=num_nodes, node_feat=node_feat, node_label=node_label, graph_label=graph_label)
        
        if offsets is None:
            offsets = self._cal_offsets()
    
    @property

    def _calculate_offsets(self):
        r"""
        calculate offsets if offset is not given.
        """
        pass

    def unpack(self):
        r"""
        unpack batch graph to graph list.

        Returns:
            list[Graph]
        """
        pass

    @classmethod
    def pack(self, graphs):
        r"""
        classmethod that pack Graph list to BatchGraph.

        Return:
            BatchGraph
        """
        pass

    def merge(self, graph2graph):
        """
        Merge multiple graphs into a single graph.

        Parameters:
            graph2graph (array_like): ID of the new graph each graph belongs to
        """
        pass

    def repeat_interleave(self):
        r"""
        Repeat this packed graph. This function behaves similarly to `torch.repeat_interleave`_.

        .. _torch.repeat_interleave: https://pytorch.org/docs/stable/generated/torch.repeat_interleave.html

        Parameters:
            repeats (Tensor or int): number of repetitions for each graph

        Returns:
            BatchGraph
        """
        pass
    

class BatchGraph(Graph):
    """
    Batch graph wrap a batch of graphs into a single graph, where each nodes has an unique index and a graph index.
    The node_graph_index is the index of the corresponding graph for each node in the batch.
    The edge_graph_index is the index of the corresponding edge for each node in the batch.
    """

    def __init__(self, x, edge_index, node_graph_index, edge_graph_index,
                 y=None, edge_weight=None, graphs=None):
        """
        :param x: Tensor/NDArray, shape: [num_nodes, num_features], node features
        :param edge_index: Tensor/NDArray, shape: [2, num_edges], edge information.
            Each column of edge_index (u, v) represents an directed edge from u to v.
            Note that it does not cover the edge from v to u. You should provide (v, u) to cover it.
        :param node_graph_index: Tensor/NDArray, shape: [num_nodes], graph index for each node
        :param edge_graph_index: Tensor/NDArray/None, shape: [num_edges], graph index for each edge
        :param y: Tensor/NDArray/None, any shape, graph label.
            If you want to use this object to construct a BatchGraph object, y cannot be a scalar Tensor.
        :param edge_weight: Tensor/NDArray/None, shape: [num_edges]
        :param graphs: list[Graph], original graphs
        """
        super().__init__(x, edge_index, y, edge_weight)
        self.node_graph_index = node_graph_index
        self.edge_graph_index = edge_graph_index
        self.graphs = graphs

    @property
    def num_graphs(self):
        if tf.is_tensor(self.node_graph_index):
            return tf.reduce_max(self.node_graph_index) + 1
        else:
            return np.max(self.node_graph_index) + 1

    def to_graphs(self):
        # num_nodes_list = tf.math.segment_sum(tf.ones([self.num_nodes]), self.node_graph_index)
        num_graphs = self.num_graphs
        num_nodes_list = tf.math.unsorted_segment_sum(tf.ones([self.num_nodes]), self.node_graph_index, num_graphs)

        num_nodes_before_graph = tf.concat([
            tf.zeros([1]),
            tf.math.cumsum(num_nodes_list)
        ], axis=0).numpy().astype(np.int32).tolist()

        # num_edges_list = tf.math.segment_sum(tf.ones([self.num_edges]), self.edge_graph_index)
        num_edges_list = tf.math.unsorted_segment_sum(tf.ones([self.num_edges]), self.edge_graph_index, num_graphs)
        num_edges_before_graph = tf.concat([
            tf.zeros([1]),
            tf.math.cumsum(num_edges_list)
        ], axis=0).numpy().astype(np.int32).tolist()

        graphs = []
        for i in range(self.num_graphs):
            if isinstance(self.x, tf.sparse.SparseTensor):
                x = tf.sparse.slice(
                    self.x,
                    [num_nodes_before_graph[i], 0],
                    [num_nodes_before_graph[i + 1] - num_nodes_before_graph[i], tf.shape(self.x)[-1]]
                )
            else:
                x = self.x[num_nodes_before_graph[i]: num_nodes_before_graph[i + 1]]

            if self.y is None:
                y = None
            else:
                y = self.y[num_nodes_before_graph[i]: num_nodes_before_graph[i + 1]]

            edge_index = self.edge_index[:, num_edges_before_graph[i]:num_edges_before_graph[i + 1]] - \
                         num_nodes_before_graph[i]

            if self.edge_weight is None:
                edge_weight = None
            else:
                edge_weight = self.edge_weight[num_edges_before_graph[i]:num_edges_before_graph[i + 1]]

            graph = Graph(x=x, edge_index=edge_index, y=y, edge_weight=edge_weight)
            graphs.append(graph)
        return graphs

    @classmethod
    def from_graphs(cls, graphs):

        node_graph_index = BatchGraph.build_node_graph_index(graphs)
        edge_graph_index = BatchGraph.build_edge_graph_index(graphs)

        x = BatchGraph.build_x(graphs)
        edge_index = BatchGraph.build_edge_index(graphs)
        y = BatchGraph.build_y(graphs)
        edge_weight = BatchGraph.build_edge_weight(graphs)

        return BatchGraph(x=x, edge_index=edge_index,
                          node_graph_index=node_graph_index, edge_graph_index=edge_graph_index,
                          graphs=graphs, y=y, edge_weight=edge_weight)

    @classmethod
    def build_node_graph_index(cls, graphs):
        node_graph_index_list = []

        if tf.is_tensor(graphs[0].edge_index):
            for i, graph in enumerate(graphs):
                node_graph_index_list.append(tf.fill([graph.num_nodes], i))
            node_graph_index = tf.concat(node_graph_index_list, axis=0)
            node_graph_index = tf.cast(node_graph_index, tf.int32)
        else:
            for i, graph in enumerate(graphs):
                node_graph_index_list.append(np.full([graph.num_nodes], i, dtype=np.int32))
            node_graph_index = np.concatenate(node_graph_index_list, axis=0)

        return node_graph_index

    @classmethod
    def build_edge_graph_index(cls, graphs):
        edge_graph_index_list = []
        if tf.is_tensor(graphs[0].edge_index):
            for i, graph in enumerate(graphs):
                edge_graph_index_list.append(tf.fill([graph.num_edges], i))
            edge_graph_index = tf.concat(edge_graph_index_list, axis=0)
            edge_graph_index = tf.cast(edge_graph_index, tf.int32)
        else:
            for i, graph in enumerate(graphs):
                edge_graph_index_list.append(np.full([graph.num_edges], i, dtype=np.int32))
            edge_graph_index = np.concatenate(edge_graph_index_list, axis=0)

        return edge_graph_index

    @classmethod
    def build_x(cls, graphs):
        x_list = [graph.x for graph in graphs]
        first_x = x_list[0]
        if tf.is_tensor(first_x):
            if isinstance(first_x, tfs.SparseMatrix):
                return tfs.concat(x_list, axis=0)
            elif isinstance(first_x, tf.sparse.SparseTensor):
                return tf.sparse.concat(0, x_list)
            else:
                return tf.concat(x_list, axis=0)
        else:
            return np.concatenate(x_list, axis=0)

    @classmethod
    def build_edge_index(cls, graphs):
        edge_index_list = []
        num_history_nodes = 0
        for i, graph in enumerate(graphs):
            edge_index_list.append(graph.edge_index + num_history_nodes)
            num_history_nodes += graph.num_nodes

        if tf.is_tensor(graphs[0].edge_index):
            return tf.concat(edge_index_list, axis=1)
        else:
            return np.concatenate(edge_index_list, axis=1)

    @classmethod
    def build_edge_weight(cls, graphs):
        if graphs[0].edge_weight is None:
            return None
        elif tf.is_tensor(graphs[0].edge_weight):
            return tf.concat([
                graph.edge_weight for graph in graphs
            ], axis=0)
        else:
            return np.concatenate([
                graph.edge_weight for graph in graphs
            ], axis=0)

    @classmethod
    def build_y(cls, graphs):
        if graphs[0].y is None:
            return None
        elif tf.is_tensor(graphs[0].y):
            return tf.concat([
                graph.y for graph in graphs
            ], axis=0)
        else:
            return np.concatenate([
                graph.y for graph in graphs
            ], axis=0)

    def convert_data_to_tensor(self):
        """
        Convert all graph data into Tensors. All corresponding properties will be replaces by their Tensor versions.
        :return: The Graph object itself.
        """
        return self._convert_data_to_tensor(["x", "edge_index", "edge_weight", "y",
                                             "node_graph_index", "edge_graph_index"])

    def convert_edge_to_directed(self):
        """
        Each column of edge_index (u, v) represents an directed edge from u to v.
        Note that it does not cover the edge from v to u. You should provide (v, u) to cover it.
        This is not convenient for users.
        Thus, we allow users to provide edge_index in undirected form and convert it later.
        That is, we can only provide (u, v) and convert it to (u, v) and (v, u) with `convert_edge_to_directed` method.
        :return:
        """
        self.edge_index, [self.edge_weight, self.edge_graph_index] = \
            convert_edge_to_directed(self.edge_index, [self.edge_weight, self.edge_graph_index],
                                     merge_modes=["sum", "max"])
        return self

<|MERGE_RESOLUTION|>--- conflicted
+++ resolved
@@ -1,12 +1,8 @@
 import warnings
 import copy
 import numpy as np
-<<<<<<< HEAD
-import tensorlayerx as tl
-=======
 import tensorlayerx as tlx
 from gammagl.sparse.sparse_adj import CSRAdj
->>>>>>> de412086
 
 
 class BaseGraph:
