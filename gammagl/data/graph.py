import warnings
import copy
import numpy as np
import tensorlayerx as tlx

from collections.abc import Mapping, Sequence
from typing import (
	Any,
	Callable,
	Dict,
	Iterable,
	List,
	NamedTuple,
	Optional,
	Tuple,
	Union
)
from gammagl.data.storage import (
	BaseStorage,
	EdgeStorage,
	GlobalStorage,
	NodeStorage
)

from gammagl.sparse.sparse_adj import CSRAdj
from gammagl.utils.loop import add_self_loops
from gammagl.utils.check import check_is_numpy
from gammagl.typing import NodeType, EdgeType


class BaseGraph:
	r"""
	"""

	def __getattr__(self, key: str) -> Any:
		raise NotImplementedError

	def __setattr__(self, key: str, value: Any):
		raise NotImplementedError

	def __delattr__(self, key: str):
		raise NotImplementedError

	def __getitem__(self, key: str) -> Any:
		raise NotImplementedError

	def __setitem__(self, key: str, value: Any):
		raise NotImplementedError

	def __delitem__(self, key: str):
		raise NotImplementedError

	def __copy__(self):
		raise NotImplementedError

	def __deepcopy__(self, memo):
		raise NotImplementedError

	def __repr__(self) -> str:
		raise NotImplementedError

	def stores_as(self, data: 'BaseGraph'):
		raise NotImplementedError

	@property
	def stores(self) -> List[BaseStorage]:
		raise NotImplementedError

	@property
	def node_stores(self) -> List[NodeStorage]:
		raise NotImplementedError

	@property
	def edge_stores(self) -> List[EdgeStorage]:
		raise NotImplementedError

	def to_dict(self) -> Dict[str, Any]:
		r"""Returns a dictionary of stored key/value pairs."""
		raise NotImplementedError

	def to_namedtuple(self) -> NamedTuple:
		r"""Returns a :obj:`NamedTuple` of stored key/value pairs."""
		raise NotImplementedError

	def __cat_dim__(self, key: str, value: Any, *args, **kwargs) -> Any:
		r"""Returns the dimension for which the value :obj:`value` of the
		attribute :obj:`key` will get concatenated when creating mini-batches
		using :class:`gammagl.loader.DataLoader`.

		.. note::
			This method is for internal use only, and should only be overridden
			in case the mini-batch creation process is corrupted for a specific
			attribute.
		"""
		raise NotImplementedError

	def __inc__(self, key: str, value: Any, *args, **kwargs) -> Any:
		r"""Returns the incremental count to cumulatively increase the value
		:obj:`value` of the attribute :obj:`key` when creating mini-batches
		using :class:`gammagl.loader.DataLoader`.

		.. note::
			This method is for internal use only, and should only be overridden
			in case the mini-batch creation process is corrupted for a specific
			attribute.
		"""
		raise NotImplementedError

	def debug(self):
		raise NotImplementedError

	###########################################################################

	@property
	def keys(self) -> List[str]:
		r"""Returns a list of all graph attribute names."""
		out = []
		for store in self.stores:
			out += list(store.keys())
		return list(set(out))

	def __len__(self) -> int:
		r"""Returns the number of graph attributes."""
		return len(self.keys)

	def __contains__(self, key: str) -> bool:
		r"""Returns :obj:`True` if the attribute :obj:`key` is present in the
		data."""
		return key in self.keys

	def __getstate__(self) -> Dict[str, Any]:
		# func `__getstate__` solve the problem of pickle Graph
		# https://stackoverflow.com/questions/50156118/recursionerror-maximum-recursion-depth-exceeded-while-calling-a-python-object-w
		return self.__dict__

	def __setstate__(self, mapping: Dict[str, Any]):
		for key, value in mapping.items():
			self.__dict__[key] = value

	@property
	def num_nodes(self) -> Optional[int]:
		r"""Returns the number of nodes in the graph.

		.. note::
			The number of nodes in the data object is automatically inferred
			in case node-level attributes are present, *e.g.*, :obj:`data.x`.
			In some cases, however, a graph may only be given without any
			node-level attributes.
			GammaGL then *guesses* the number of nodes according to
			:obj:`edge_index.max().item() + 1`.
			However, in case there exists isolated nodes, this number does not
			have to be correct which can result in unexpected behaviour.
			Thus, we recommend to set the number of nodes in your data object
			explicitly via :obj:`graph.num_nodes = ...`.
			You will be given a warning that requests you to do so.
		"""
<<<<<<< HEAD
		# try:
		# 	return sum([v.num_nodes for v in self.node_stores])
		# except TypeError:
		# 	return None
		return self.x.shape[0]
	
=======
		try:
			return sum([v.num_nodes for v in self.node_stores])
		except TypeError:
			return None

>>>>>>> 2d5e93f0
	def size(
			self, dim: Optional[int] = None
	) -> Union[Tuple[Optional[int], Optional[int]], Optional[int]]:
		r"""Returns the size of the adjacency matrix induced by the graph."""
		size = (self.num_nodes, self.num_nodes)
		return size if dim is None else size[dim]

	@property
	def num_edges(self) -> int:
		r"""Returns the number of edges in the graph.
		For undirected graphs, this will return the number of bi-directional
		edges, which is double the amount of unique edges."""
		return sum([v.num_edges for v in self.edge_stores])

	def is_coalesced(self) -> bool:
		r"""Returns :obj:`True` if edge indices :obj:`edge_index` are sorted
		and do not contain duplicate entries."""
		return all([store.is_coalesced() for store in self.edge_stores])

	def coalesce(self):
		r"""Sorts and removes duplicated entries from edge indices
		:obj:`edge_index`."""
		for store in self.edge_stores:
			store.coalesce()
		return self

	def has_isolated_nodes(self) -> bool:
		r"""Returns :obj:`True` if the graph contains isolated nodes."""
		return any([store.has_isolated_nodes() for store in self.edge_stores])

	def has_self_loops(self) -> bool:
		"""Returns :obj:`True` if the graph contains self-loops."""
		return any([store.has_self_loops() for store in self.edge_stores])

	# The Graph is directed in GammaGL.

	def is_undirected(self) -> bool:
		r"""Returns :obj:`True` if graph edges are undirected."""
		return all([store.is_undirected() for store in self.edge_stores])

	def is_directed(self) -> bool:
		r"""Returns :obj:`True` if graph edges are directed."""
		return not self.is_undirected()

	def apply_(self, func: Callable, *args: List[str]):
		r"""Applies the in-place function :obj:`func`, either to all attributes
		or only the ones given in :obj:`*args`."""
		for store in self.stores:
			store.apply_(func, *args)
		return self

	def apply(self, func: Callable, *args: List[str]):
		r"""Applies the function :obj:`func`, either to all attributes or only
		the ones given in :obj:`*args`."""
		for store in self.stores:
			store.apply(func, *args)
		return self

	def clone(self, *args: List[str]):
		r"""Performs cloning of tensors, either for all attributes or only the
		ones given in :obj:`*args`.
		It can only be used in Torch.
		"""
		return copy.copy(self).apply(lambda x: x.clone(), *args)

	def _apply_to_tensor(self, key, value, inplace=True):
		if value is None:
			return value

		if isinstance(value, CSRAdj):
			value = value.tensor(inplace=inplace)

		elif isinstance(value, dict):
			if inplace:
				for k, v in value.items():
					value[k] = tlx.convert_to_tensor(v)
			else:
				new_value = {}
				for k, v in value.items():
					new_value[k] = tlx.convert_to_tensor(v)
				value = new_value
		else:
			if tlx.is_tensor(value):
				pass
			elif check_is_numpy(value):
				if key in ['edge_index', 'y', 'edge_type', 'train_idx', 'test_idx', 'train_y']:
					value = tlx.convert_to_tensor(value, dtype=tlx.int64)
				elif key in ['train_mask', 'val_mask', 'test_mask', ]:
					value = tlx.convert_to_tensor(value, dtype=tlx.bool)
				else:
					value = tlx.convert_to_tensor(value, dtype=tlx.float32)
		return value

	def _apply_to_numpy(self, key, value, inplace=True):
		if value is None:
			return value

		if isinstance(value, CSRAdj):
			value = value.numpy(inplace=inplace)
		elif isinstance(value, dict):
			if inplace:
				for k, v in value.items():
					value[k] = v.numpy()
			else:
				new_value = {}
				for k, v in value.items():
					new_value[k] = v.numpy()
				value = new_value
		else:
			if check_is_numpy(value):
				pass
			elif tlx.is_tensor(value):
				# can't assign type of numpy
				value = tlx.convert_to_numpy(value)
		return value

# def contiguous(self, *args: List[str]):
# 	r"""Ensures a contiguous memory layout, either for all attributes or
# 	only the ones given in :obj:`*args`."""
# 	return self.apply(lambda x: x.contiguous(), *args)
#
# def to(self, device: Union[int, str], *args: List[str],
# 	   non_blocking: bool = False):
# 	r"""Performs tensor device conversion, either for all attributes or
# 	only the ones given in :obj:`*args`."""
# 	return self.apply(
# 		lambda x: x.to(device=device, non_blocking=non_blocking), *args)
#
# def cpu(self, *args: List[str]):
# 	r"""Copies attributes to CPU memory, either for all attributes or only
# 	the ones given in :obj:`*args`."""
# 	return self.apply(lambda x: x.cpu(), *args)
#
# def cuda(self, device: Optional[Union[int, str]] = None, *args: List[str],
# 		 non_blocking: bool = False):
# 	r"""Copies attributes to CUDA memory, either for all attributes or only
# 	the ones given in :obj:`*args`."""
# 	# Some PyTorch tensor like objects require a default value for `cuda`:
# 	device = 'cuda' if device is None else device
# 	return self.apply(lambda x: x.cuda(device, non_blocking=non_blocking),
# 					  *args)
#
# def pin_memory(self, *args: List[str]):
# 	r"""Copies attributes to pinned memory, either for all attributes or
# 	only the ones given in :obj:`*args`."""
# 	return self.apply(lambda x: x.pin_memory(), *args)
#
# def share_memory_(self, *args: List[str]):
# 	r"""Moves attributes to shared memory, either for all attributes or
# 	only the ones given in :obj:`*args`."""
# 	return self.apply_(lambda x: x.share_memory_(), *args)
#
# def detach_(self, *args: List[str]):
# 	r"""Detaches attributes from the computation graph, either for all
# 	attributes or only the ones given in :obj:`*args`."""
# 	return self.apply_(lambda x: x.detach_(), *args)
#
# def detach(self, *args: List[str]):
# 	r"""Detaches attributes from the computation graph by creating a new
# 	tensor, either for all attributes or only the ones given in
# 	:obj:`*args`."""
# 	return self.apply(lambda x: x.detach(), *args)
#
# def requires_grad_(self, *args: List[str], requires_grad: bool = True):
# 	r"""Tracks gradient computation, either for all attributes or only the
# 	ones given in :obj:`*args`."""
# 	return self.apply_(
# 		lambda x: x.requires_grad_(requires_grad=requires_grad), *args)
#
# def record_stream(self, stream: torch.cuda.Stream, *args: List[str]):
# 	r"""Ensures that the tensor memory is not reused for another tensor
# 	until all current work queued on :obj:`stream` has been completed,
# 	either for all attributes or only the ones given in :obj:`*args`."""
# 	return self.apply_(lambda x: x.record_stream(stream), *args)
#
# @property
# def is_cuda(self) -> bool:
# 	r"""Returns :obj:`True` if any :class:`torch.Tensor` attribute is
# 	stored on the GPU, :obj:`False` otherwise."""
# 	for store in self.stores:
# 		for value in store.values():
# 			if isinstance(value, Tensor) and value.is_cuda:
# 				return True
# 	return False


class Graph(BaseGraph):
	r"""
	A Graph object describe a homogeneous graph. The graph object
	will hold node-level, link-level and graph-level attributes. In
	general, :class:`~gammagl.data.Data` tries to mimic the behaviour
	of a regular Python dictionary. In addition, it provides useful
	functionality for analyzing graph structures, and provides basic
	tensor functionalities.

	.. code:: python

		>>> from gammagl.data import Graph
		>>> import numpy
		>>> g = graph.Graph(x=numpy.random.randn(5, 16), edge_index=[[0, 0, 0], [1, 2, 3]], num_nodes=5,)
		>>> print(g)
		GNN Graph instance.
		number of nodes: 5
		number of edges: 2

		>>> print(g.indegree.numpy(), g.outdegree.numpy())
		[0. 1. 1. 1. 0.] [3. 0. 0. 0. 0.]
	
	Parameters
	----------
	x: Tensor 
		Node feature matrix with shape :obj:`[num_nodes, num_node_features]`. (default: :obj:`None`)
	edge_index: LongTensor
		Graph connectivity in COO format with shape :obj:`[2, num_edges]`. (default: :obj:`None`)
	edge_attr: Tensor
		Edge feature matrix with shape :obj:`[num_edges, num_edge_features]`. (default: :obj:`None`)
	num_nodes: int
		The specified number of nodes. (default: :obj:`None`)
	y: Tensor
		Graph-level or node-level ground-truth labels with arbitrary shape. (default: :obj:`None`)
	to_tensor: Bool
		Set data to tensor
	spr_format: List(str)
		Specify the other sparse storage format, like `csc` and `csr`. (default: :obj:`None`)
	"""

	def __init__(self, x=None, edge_index=None, edge_attr=None, y=None, spr_format=None, to_tensor=True,
				**kwargs):
		self.__dict__['_store'] = GlobalStorage(_parent=self)
		if edge_index is not None:
			self.edge_index = edge_index
		if edge_attr is not None:
			self.edge_attr = edge_attr
		if x is not None:
			self.x = x
		if y is not None:
			self.y = y
		# self.num_nodes = num_nodes
		for key, value in kwargs.items():
			setattr(self, key, value)
		if to_tensor:
			self.tensor()
		else:
			self.numpy()
		if spr_format is not None:
			if 'csr' in spr_format:
				self.csr_adj = CSRAdj.from_edges(self.edge_index[0], self.edge_index[1], self.num_nodes)
			if 'csc' in spr_format:
				self.csc_adj = CSRAdj.from_edges(self.edge_index[1], self.edge_index[0], self.num_nodes)

	def __getattr__(self, key: str) -> Any:
		# Called when the default attribute access fails, which means getattr
		return getattr(self._store, key)

	def __setattr__(self, key: str, value: Any):
		setattr(self._store, key, value)

	def __delattr__(self, key: str):
		delattr(self._store, key)

	def __getitem__(self, key: str) -> Any:
		return self._store[key]

	def __setitem__(self, key: str, value: Any):
		self._store[key] = value

	def __delitem__(self, key: str):
		if key in self._store:
			del self._store[key]

	def __copy__(self):
		out = self.__class__.__new__(self.__class__)
		for key, value in self.__dict__.items():
			out.__dict__[key] = value
		out.__dict__['_store'] = copy.copy(self._store)
		out._store._parent = out
		return out

	def __deepcopy__(self, memo):
		out = self.__class__.__new__(self.__class__)
		for key, value in self.__dict__.items():
			out.__dict__[key] = copy.deepcopy(value, memo)
		out._store._parent = out
		return out

	def __repr__(self) -> str:
		cls = self.__class__.__name__
		has_dict = any([isinstance(v, Mapping) for v in self._store.values()])

		if not has_dict:
			info = [size_repr(k, v) for k, v in self._store.items()]
			info = ', '.join(info)
			return f'{cls}({info})'
		else:
			info = [size_repr(k, v, indent=2) for k, v in self._store.items()]
			info = ',\n'.join(info)
			return f'{cls}(\n{info}\n)'

	def stores_as(self, data: 'Data'):
		return self

	@property
	def stores(self) -> List[BaseStorage]:
		return [self._store]

	@property
	def node_stores(self) -> List[NodeStorage]:
		return [self._store]

	@property
	def edge_stores(self) -> List[EdgeStorage]:
		return [self._store]

	def to_dict(self) -> Dict[str, Any]:
		return self._store.to_dict()

	def to_namedtuple(self) -> NamedTuple:
		return self._store.to_namedtuple()

	def __cat_dim__(self, key: str, value: Any, *args, **kwargs) -> Any:
		# if isinstance(value, SparseTensor) and 'adj' in key:
		# 	return (0, 1)
		if 'index' in key or key == 'face':
			return -1
		else:
			return 0

	def __inc__(self, key: str, value: Any, *args, **kwargs) -> Any:
		if 'batch' in key:
			return int(value.max()) + 1
		elif 'index' in key or key == 'face':
			return self.num_nodes
		else:
			return 0

	def debug(self):
		pass  # TODO

	def is_node_attr(self, key: str) -> bool:
		r"""Returns :obj:`True` if the object at key :obj:`key` denotes a
		node-level attribute."""
		return self._store.is_node_attr(key)

	def is_edge_attr(self, key: str) -> bool:
		r"""Returns :obj:`True` if the object at key :obj:`key` denotes an
		edge-level attribute."""
		return self._store.is_edge_attr(key)

	#
	# def subgraph(self, subset: Tensor):
	# 	r"""Returns the induced subgraph given by the node indices
	# 	:obj:`subset`.
	# 	Args:
	# 		subset (LongTensor or BoolTensor): The nodes to keep.
	# 	"""
	#
	# 	out = subgraph(subset, self.edge_index, relabel_nodes=True,
	# 				   num_nodes=self.num_nodes, return_edge_mask=True)
	# 	edge_index, _, edge_mask = out
	#
	# 	if subset.dtype == torch.bool:
	# 		num_nodes = int(subset.sum())
	# 	else:
	# 		num_nodes = subset.size(0)
	#
	# 	data = copy.copy(self)
	#
	# 	for key, value in data:
	# 		if key == 'edge_index':
	# 			data.edge_index = edge_index
	# 		elif key == 'num_nodes':
	# 			data.num_nodes = num_nodes
	# 		elif isinstance(value, Tensor):
	# 			if self.is_node_attr(key):
	# 				data[key] = value[subset]
	# 			elif self.is_edge_attr(key):
	# 				data[key] = value[edge_mask]
	#
	# 	return data

	@property
	def num_edges(self):
		r"""
		Return the number of edges.
		"""
		return self.edge_index.shape[-1]

	@property
	def in_degree(self):
		r"""
		Graph property, return the node in-degree of the graph.
		"""
		if hasattr(self, 'csc_adj'):
			return self.csc_adj.degree
		return tlx.unsorted_segment_sum(tlx.ones(shape=(self.edge_index.shape[1],), dtype=tlx.int64),
		                                self.edge_index[1], self.num_nodes)

	@property
	def out_degree(self):
		r"""
		Graph property, return the node out-degree of the graph.
		"""
		if hasattr(self, 'csr_adj'):
			return self.csr_adj.degree
		return tlx.unsorted_segment_sum(tlx.ones(shape=(self.edge_index.shape[1],), dtype=tlx.int64),
		                                self.edge_index[0], self.num_nodes)

	def add_self_loop(self, n_loops=1):
		"""
		Parameters
		----------
		n_loops: int
			
		Returns
		-------
		edge_index: Tensor
  			original edges with self loop edges.
		edge_attr: FloatTensor
  			attributes of edges.
		"""
		return add_self_loops(self.edge_index, n_loops, self.edge_attr, num_nodes=self.num_nodes)

	def sorted_edges(self, sort_by="src"):
		"""Return sorted edges with different strategies.
		This function will return sorted edges with different strategy.
		If :code:`sort_by="src"`, then edges will be sorted by :code:`src`
		nodes and otherwise :code:`dst`.

		Parameters
		----------
		sort_by: str
			The type for sorted edges. ("src" or "dst")

		Returns
		-------
		tuple
			A tuple of (sorted_src, sorted_dst, sorted_eid).
		"""
		if sort_by not in ["src", "dst"]:
			raise ValueError("sort_by should be in 'src' or 'dst'.")
		if sort_by == 'src':
			src, dst, eid = self._csr_adj.triples()
		else:
			dst, src, eid = self._csc_adj.triples()
		return src, dst, eid

	def tensor(self, inplace=True):
		"""Convert the Graph into paddle.Tensor format.
		In paddle.Tensor format, the graph edges and node features are in paddle.Tensor format.
		You can use send and recv in paddle.Tensor graph.

		Parameters
		----------
		inplace: bool
			(Default True) Whether to convert the graph into tensor inplace.

		"""

		if inplace:
			for key in self._store:
				self._store[key] = self._apply_to_tensor(
					key, self._store[key], inplace)
			return self
		else:
			new_dict = {}
			for key in self.__dict__:
				new_dict[key] = self._apply_to_tensor(key, self.__dict__[key],
				                                      inplace)

			graph = self.__class__(
				num_nodes=new_dict["_num_nodes"],
				edges=new_dict["_edges"],
				x=new_dict["x"],
				edge_attr=new_dict["edge_attr"],
				adj_src_index=new_dict["_adj_src_index"],
				adj_dst_index=new_dict["_adj_dst_index"],
				**new_dict)
			return graph

	def numpy(self, inplace=True):
		"""Convert the Graph into numpy format.
		In numpy format, the graph edges and node features are in numpy.ndarray format.
		But you can't use send and recv in numpy graph.

		Parameters
		----------
		inplace: bool
			(Default True) Whether to convert the graph into numpy inplace.

		"""

		if inplace:

			for key in self._store:
				self._store[key] = self._apply_to_numpy(
					key, self._store[key], inplace)
			return self
		else:
			new_dict = {}
			for key in self.__dict__:
				new_dict[key] = self._apply_to_numpy(key, self.__dict__[key],
				                                     inplace)

			graph = self.__class__(
				num_nodes=new_dict["_num_nodes"],
				edges=new_dict["_edges"],
				node_feat=new_dict["_node_feat"],
				edge_attr=new_dict["edge_attr"],
				adj_src_index=new_dict["_adj_src_index"],
				adj_dst_index=new_dict["_adj_dst_index"],
				**new_dict)
			return graph

	# def to_heterogeneous(self, node_type= None,
	# 					 edge_type= None,
	# 					 node_type_names: Optional[List[NodeType]] = None,
	# 					 edge_type_names: Optional[List[EdgeType]] = None):
	# 	# (self, node_type: Optional[Tensor] = None,
	# 	# edge_type: Optional[Tensor] = None,
	# 	# node_type_names: Optional[List[NodeType]] = None,
	# 	# edge_type_names: Optional[List[EdgeType]] = None):
	# 	r"""Converts a :class:`~torch_geometric.data.Data` object to a
	# 	heterogeneous :class:`~torch_geometric.data.HeteroData` object.
	# 	For this, node and edge attributes are splitted according to the
	# 	node-level and edge-level vectors :obj:`node_type` and
	# 	:obj:`edge_type`, respectively.
	# 	:obj:`node_type_names` and :obj:`edge_type_names` can be used to give
	# 	meaningful node and edge type names, respectively.
	# 	That is, the node_type :obj:`0` is given by :obj:`node_type_names[0]`.
	# 	If the :class:`~torch_geometric.data.Data` object was constructed via
	# 	:meth:`~torch_geometric.data.HeteroData.to_homogeneous`, the object can
	# 	be reconstructed without any need to pass in additional arguments.
	# 	Args:
	# 		node_type (Tensor, optional): A node-level vector denoting the type
	# 			of each node. (default: :obj:`None`)
	# 		edge_type (Tensor, optional): An edge-level vector denoting the
	# 			type of each edge. (default: :obj:`None`)
	# 		node_type_names (List[str], optional): The names of node types.
	# 			(default: :obj:`None`)
	# 		edge_type_names (List[Tuple[str, str, str]], optional): The names
	# 			of edge types. (default: :obj:`None`)
	# 	"""
	# 	from gammagl.data import HeteroGraph
	#
	# 	if node_type is None:
	# 		node_type = self._store.get('node_type', None)
	# 	if node_type is None:
	# 		node_type = tlx.zeros(self.num_nodes, dtype=tlx.long)
	#
	# 	if node_type_names is None:
	# 		store = self._store
	# 		node_type_names = store.__dict__.get('_node_type_names', None)
	# 	if node_type_names is None:
	# 		node_type_names = [str(i) for i in node_type.unique().tolist()]
	#
	# 	if edge_type is None:
	# 		edge_type = self._store.get('edge_type', None)
	# 	if edge_type is None:
	# 		edge_type = tlx.zeros(self.num_edges, dtype=tlx.long)
	#
	# 	if edge_type_names is None:
	# 		store = self._store
	# 		edge_type_names = store.__dict__.get('_edge_type_names', None)
	# 	if edge_type_names is None:
	# 		edge_type_names = []
	# 		edge_index = self.edge_index
	# 		for i in edge_type.unique().tolist():
	# 			src, dst = edge_index[:, edge_type == i]
	# 			src_types = node_type[src].unique().tolist()
	# 			dst_types = node_type[dst].unique().tolist()
	# 			if len(src_types) != 1 and len(dst_types) != 1:
	# 				raise ValueError(
	# 					"Could not construct a 'HeteroData' object from the "
	# 					"'Data' object because single edge types span over "
	# 					"multiple node types")
	# 			edge_type_names.append((node_type_names[src_types[0]], str(i),
	# 									node_type_names[dst_types[0]]))
	#
	# 	# We iterate over node types to find the local node indices belonging
	# 	# to each node type. Furthermore, we create a global `index_map` vector
	# 	# that maps global node indices to local ones in the final
	# 	# heterogeneous graph:
	# 	node_ids, index_map = {}, torch.empty_like(node_type)
	# 	for i, key in enumerate(node_type_names):
	# 		node_ids[i] = (node_type == i).nonzero(as_tuple=False).view(-1)
	# 		index_map[node_ids[i]] = torch.arange(len(node_ids[i]))
	#
	# 	# We iterate over edge types to find the local edge indices:
	# 	edge_ids = {}
	# 	for i, key in enumerate(edge_type_names):
	# 		edge_ids[i] = (edge_type == i).nonzero(as_tuple=False).view(-1)
	#
	# 	data = HeteroData()
	#
	# 	for i, key in enumerate(node_type_names):
	# 		for attr, value in self.items():
	# 			if attr == 'node_type' or attr == 'edge_type':
	# 				continue
	# 			elif isinstance(value, Tensor) and self.is_node_attr(attr):
	# 				data[key][attr] = value[node_ids[i]]
	#
	# 		if len(data[key]) == 0:
	# 			data[key].num_nodes = node_ids[i].size(0)
	#
	# 	for i, key in enumerate(edge_type_names):
	# 		src, _, dst = key
	# 		for attr, value in self.items():
	# 			if attr == 'node_type' or attr == 'edge_type':
	# 				continue
	# 			elif attr == 'edge_index':
	# 				edge_index = value[:, edge_ids[i]]
	# 				edge_index[0] = index_map[edge_index[0]]
	# 				edge_index[1] = index_map[edge_index[1]]
	# 				data[key].edge_index = edge_index
	# 			elif isinstance(value, Tensor) and self.is_edge_attr(attr):
	# 				data[key][attr] = value[edge_ids[i]]
	#
	# 	# Add global attributes.
	# 	keys = set(data.keys) | {'node_type', 'edge_type', 'num_nodes'}
	# 	for attr, value in self.items():
	# 		if attr in keys:
	# 			continue
	# 		if len(data.node_stores) == 1:
	# 			data.node_stores[0][attr] = value
	# 		else:
	# 			data[attr] = value
	#
	# 	return data

	###########################################################################

	@classmethod
	def from_dict(cls, mapping: Dict[str, Any]):
		r"""Creates a :class:`~gammagl.data.Data` object from a Python
		dictionary."""
		return cls(**mapping)

	@property
	def num_node_features(self) -> int:
		r"""Returns the number of features per node in the graph."""
		return self._store.num_node_features

	@property
	def num_features(self) -> int:
		r"""Returns the number of features per node in the graph.
		Alias for :py:attr:`~num_node_features`."""
		return self.num_node_features

	@property
	def num_edge_features(self) -> int:
		r"""Returns the number of features per edge in the graph."""
		return self._store.num_edge_features

	# class `Graph` can't be collections.Iterable, or can't be saved in paddle.
	# def __iter__(self) -> Iterable:
	# 	r"""Iterates over all attributes in the data, yielding their attribute
	# 	names and values."""
	# 	for key, value in self._store.items():
	# 		yield key, value

	def __call__(self, *args: List[str]) -> Iterable:
		r"""Iterates over all attributes :obj:`*args` in the data, yielding
		their attribute names and values.
		If :obj:`*args` is not given, will iterate over all attributes."""
		for key, value in self._store.items(*args):
			yield key, value

	@property
	def x(self) -> Any:
		return self['x'] if 'x' in self._store else None

	@property
	def edge_index(self) -> Any:
		return self['edge_index'] if 'edge_index' in self._store else None

	@property
	def edge_weight(self) -> Any:
		return self['edge_weight'] if 'edge_weight' in self._store else None

	@property
	def edge_attr(self) -> Any:
		return self['edge_attr'] if 'edge_attr' in self._store else None

	@property
	def y(self) -> Any:
		return self['y'] if 'y' in self._store else None

	@property
	def pos(self) -> Any:
		return self['pos'] if 'pos' in self._store else None

	@property
	def batch(self) -> Any:
		return self['batch'] if 'batch' in self._store else None

	###########################################################################

	def dump(self, path):
		r"""
		Dump the graph into a directory.

		This function will dump the graph information into the given directory path.
		The graph can be read back with :code:`pgl.Graph.load`

		Parameters
		----------
		path: str
			The directory for the storage of the graph.
		"""
		pass

	# if self._is_tensor:
	#     # Convert back into numpy and dump.
	#     graph = self.numpy(inplace=False)
	#     graph.dump(path)
	# else:
	#     if not os.path.exists(path):
	#         os.makedirs(path)

	#     np.save(os.path.join(path, 'num_nodes.npy'), self._num_nodes)
	#     np.save(os.path.join(path, 'edges.npy'), self._edges)
	#     np.save(os.path.join(path, 'num_graph.npy'), self._num_graph)

	#     if self._adj_src_index is not None:
	#         self._adj_src_index.dump(os.path.join(path, 'adj_src'))

	#     if self._adj_dst_index is not None:
	#         self._adj_dst_index.dump(os.path.join(path, 'adj_dst'))

	#     if self._graph_node_index is not None:
	#         np.save(
	#             os.path.join(path, 'graph_node_index.npy'),
	#             self._graph_node_index)

	#     if self._graph_edge_index is not None:
	#         np.save(
	#             os.path.join(path, 'graph_edge_index.npy'),
	#             self._graph_edge_index)

	#     def _dump_feat(feat_path, feat):
	#         """Dump all features to .npy file.
	#         """
	#         if len(feat) == 0:
	#             return

	#         if not os.path.exists(feat_path):
	#             os.makedirs(feat_path)

	#         for key in feat:
	#             value = feat[key]
	#             np.save(os.path.join(feat_path, key + ".npy"), value)

	#     _dump_feat(os.path.join(path, "node_feat"), self.node_feat)
	#     _dump_feat(os.path.join(path, "edge_feat"), self.edge_feat)

	@classmethod
	def load(cls, path, mmap_mode="r"):
		"""Load Graph from path and return a Graph in numpy.

		Parameters
		----------
		path: str
			The directory path of the stored Graph.
		mmap_mode: str
			Default :code:`mmap_mode="r"`. If not None, memory-map the graph.
		"""
		pass

	# num_nodes = np.load(
	#     os.path.join(path, 'num_nodes.npy'), mmap_mode=mmap_mode)
	# edges = np.load(os.path.join(path, 'edges.npy'), mmap_mode=mmap_mode)
	# num_graph = np.load(
	#     os.path.join(path, 'num_graph.npy'), mmap_mode=mmap_mode)
	# if os.path.exists(os.path.join(path, 'graph_node_index.npy')):
	#     graph_node_index = np.load(
	#         os.path.join(path, 'graph_node_index.npy'),
	#         mmap_mode=mmap_mode)
	# else:
	#     graph_node_index = None

	# if os.path.exists(os.path.join(path, 'graph_edge_index.npy')):
	#     graph_edge_index = np.load(
	#         os.path.join(path, 'graph_edge_index.npy'),
	#         mmap_mode=mmap_mode)
	# else:
	#     graph_edge_index = None

	# if os.path.isdir(os.path.join(path, 'adj_src')):
	#     adj_src_index = EdgeIndex.load(
	#         os.path.join(path, 'adj_src'), mmap_mode=mmap_mode)
	# else:
	#     adj_src_index = None

	# if os.path.isdir(os.path.join(path, 'adj_dst')):
	#     adj_dst_index = EdgeIndex.load(
	#         os.path.join(path, 'adj_dst'), mmap_mode=mmap_mode)
	# else:
	#     adj_dst_index = None

	# def _load_feat(feat_path):
	#     """Load features from .npy file.
	#     """
	#     feat = {}
	#     if os.path.isdir(feat_path):
	#         for feat_name in os.listdir(feat_path):
	#             feat[os.path.splitext(feat_name)[0]] = np.load(
	#                 os.path.join(feat_path, feat_name),
	#                 mmap_mode=mmap_mode)
	#     return feat

	# node_feat = _load_feat(os.path.join(path, 'node_feat'))
	# edge_feat = _load_feat(os.path.join(path, 'edge_feat'))
	# return cls(edges=edges,
	#            num_nodes=num_nodes,
	#            node_feat=node_feat,
	#            edge_feat=edge_feat,
	#            adj_src_index=adj_src_index,
	#            adj_dst_index=adj_dst_index,
	#            _num_graph=num_graph,
	#            _graph_node_index=graph_node_index,
	#            _graph_edge_index=graph_edge_index)


def size_repr(key: Any, value: Any, indent: int = 0) -> str:
	pad = ' ' * indent
	if tlx.is_tensor(value) and value.shape == 0:
		out = value.item()
	elif tlx.is_tensor(value):
		out = str(list(value.shape))
	elif isinstance(value, np.ndarray):
		out = str(list(value.shape))
	# elif isinstance(value, SparseTensor):
	#     out = str(value.sizes())[:-1] + f', nnz={value.nnz()}]'
	elif isinstance(value, str):
		out = f"'{value}'"
	elif isinstance(value, Sequence):
		out = str([len(value)])
	elif isinstance(value, Mapping) and len(value) == 0:
		out = '{}'
	elif (isinstance(value, Mapping) and len(value) == 1
	      and not isinstance(list(value.values())[0], Mapping)):
		lines = [size_repr(k, v, 0) for k, v in value.items()]
		out = '{ ' + ', '.join(lines) + ' }'
	elif isinstance(value, Mapping):
		lines = [size_repr(k, v, indent + 2) for k, v in value.items()]
		out = '{\n' + ',\n'.join(lines) + '\n' + pad + '}'
	else:
		out = str(value)

	key = str(key).replace("'", '')
	if isinstance(value, BaseStorage):
		return f'{pad}\033[1m{key}\033[0m={out}'
	else:
		return f'{pad}{key}={out}'<|MERGE_RESOLUTION|>--- conflicted
+++ resolved
@@ -154,20 +154,11 @@
 			explicitly via :obj:`graph.num_nodes = ...`.
 			You will be given a warning that requests you to do so.
 		"""
-<<<<<<< HEAD
-		# try:
-		# 	return sum([v.num_nodes for v in self.node_stores])
-		# except TypeError:
-		# 	return None
-		return self.x.shape[0]
-	
-=======
 		try:
 			return sum([v.num_nodes for v in self.node_stores])
 		except TypeError:
 			return None
 
->>>>>>> 2d5e93f0
 	def size(
 			self, dim: Optional[int] = None
 	) -> Union[Tuple[Optional[int], Optional[int]], Optional[int]]:
