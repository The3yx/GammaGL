--- conflicted
+++ resolved
@@ -158,11 +158,7 @@
 			return sum([v.num_nodes for v in self.node_stores])
 		except TypeError:
 			return None
-<<<<<<< HEAD
-	
-=======
-
->>>>>>> ef6fcb4f
+
 	def size(
 			self, dim: Optional[int] = None
 	) -> Union[Tuple[Optional[int], Optional[int]], Optional[int]]:
