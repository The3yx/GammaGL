--- conflicted
+++ resolved
@@ -85,15 +85,9 @@
     N = maybe_num_nodes(edge_index, num_nodes)
 
     # loop_index = tlx.convert_to_tensor(np.arange(0, N), dtype=tlx.int64)
-<<<<<<< HEAD
-    # edge_index = tlx.convert_to_tensor(edge_index, dtype=tlx.int64) # 否则，torch 可能报错
-    loop_index = tlx.convert_to_tensor([np.arange(int(N)).repeat(n_loops),
-                                             np.arange(int(N)).repeat(n_loops)], dtype=edge_index.dtype)
-=======
     # edge_index = tlx.convert_to_tensor(edge_index, dtype=tlx.int64) # torch raise Error
-    loop_index = tlx.convert_to_tensor(np.arange(N).repeat(n_loops), dtype=edge_index.dtype)
+    loop_index = tlx.convert_to_tensor(np.arange(int(N)).repeat(n_loops), dtype=edge_index.dtype)
     loop_index = tlx.stack([loop_index, loop_index])
->>>>>>> 486faa65
 
     if edge_attr is not None:
         if tlx.BACKEND in ['paddle']:
