--- conflicted
+++ resolved
@@ -57,16 +57,8 @@
         drop_mask = np.ones(feat.shape[1], dtype=np.bool8)
     else:
         drop_mask = np.random.uniform(size=(feat.shape[1], )) < drop_feat_rate
-<<<<<<< HEAD
     # use numpy 
     feat = feat.numpy()
     feat[:, drop_mask] = 0
 
-    return tlx.convert_to_tensor(feat)
-=======
-    # use numpy
-    feat = feat.numpy()
-    feat[:, drop_mask] = 0
->>>>>>> ee649081
-
-    return tlx.convert_to_tensor(feat)
+    return tlx.convert_to_tensor(feat)